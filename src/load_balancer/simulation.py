import os
import sys
import fire
import json
import random
import asyncio
import numpy as np
from loguru import logger
from datetime import datetime
from typing import AsyncGenerator, OrderedDict


def log_format(record):
    level = record["level"].name.rjust(4)
    source = record["extra"].get("source", "???")
    time = record["extra"].get("ts") or f"{record['time']:mm:ss.SSS}"
    return f"{time} | {level} | [{source}] {record['message']}\n"


logger.remove()
logger.add(sys.stderr, format=log_format, level="INFO")


type Request = int
type RoutingFn = callable[list[Server], Server]
type RequestGenerator = callable[[], AsyncGenerator[Request, None]]


class Server:
    def __init__(self, name: str, buffer_size: int, mu: float, start_time: datetime, logging: bool) -> None:
        self.name = name
        self.queue = asyncio.Queue(maxsize=buffer_size)
        self.mean_processing_time = mu
        self.start_time = start_time
        self.logging = logging

        self.active = True
        self.task = None

        self.history = []
        self.processed = 0
        self.rejected = 0

    def ts(self):
        return (datetime.now() - self.start_time + datetime.min).strftime("%M:%S:%f")[:-3]

    async def receive(self, request: Request) -> None:
        data = OrderedDict(ts=self.ts(), source=self.name, request=request)
        if self.queue.full():
            self.rejected += 1

            data |= dict(status='rejected')
            self.history.append(data)
            if self.logging:
                logger.info(f"❌ Rejected  request {
                            request:>3} (queue full)", **data)
            return
        data |= dict(status='queued')
        self.history.append(data)
        logger.debug(f"Queueing request {request}", source=self.name)

        await self.queue.put(request)

    async def simulate_processing_request(self) -> float:
        processing_time = np.random.exponential(self.mean_processing_time)
        await asyncio.sleep(processing_time)
        return processing_time

    def start(self):
        if self.task:
            self.task.cancel()
        self.task = asyncio.create_task(self._run())
        self.active = True

    async def shutdown(self):
        self.active = False
        if not self.task:
            return
        if self.queue.empty():
            self.task.cancel()
        else:
            await self.task
        self.task = None

    async def _run(self) -> None:
        while self.active or not self.queue.empty():
            request = await self.queue.get()
            processing_time = await self.simulate_processing_request()

            self.processed += 1
            self.queue.task_done()

            data = OrderedDict(ts=self.ts(), source=self.name,
                               request=request, status='processed')
            self.history.append(data)
            if self.logging:
                logger.info((f"✅ Processed request {request:>3} "
                            f"({processing_time:.2f}s)"), **data)


def route_random(servers: list[Server]) -> Server:
    return random.choice(servers)


def route_shortest_queue(servers: list[Server]) -> Server:
    return min(servers, key=lambda s: s.queue.qsize())


def create_requests_generator_poisson(lambda_: float) -> AsyncGenerator[Request, None]:
    cache = []

    async def generator():
        cache_ = iter(cache)
        request = 0
        while True:
            logger.debug(f"Created request {request}", source="GEN")
            yield request
            request += 1

            if not (wait_time := next(cache_, None)):
                wait_time = np.random.exponential(1/lambda_)
                cache.append(wait_time)
            await asyncio.sleep(wait_time)

    return generator


async def run_load_balancer(
    servers: list[Server],
    routing_fn: RoutingFn,
    request_generator: RequestGenerator
) -> None:
    async for request in request_generator():
        server = routing_fn(servers)
        logger.debug(f"Routing request {request} to {
                     server.name}", source="RTR")
        await server.receive(request)


async def simulate(
    num_servers: int,
    server_buffer_size: int,
    server_mu: float,
    routing_fn: RoutingFn,
    request_generator: RequestGenerator,
    simulation_time: float,
    logging: bool
) -> None:
    print(f"\nStart symulacji - polityka {routing_fn.__name__}")

    start_time = datetime.now()
    servers = [Server(f"WS{i+1}", server_buffer_size, server_mu, start_time, logging = logging)
               for i in range(num_servers)]

    load_balancer_task = asyncio.create_task(
        run_load_balancer(servers, routing_fn, request_generator))
    for server in servers:
        server.start()

    await asyncio.sleep(simulation_time)

    load_balancer_task.cancel()
    for server in servers:
        await server.shutdown()

    total_processed = sum([server.processed for server in servers])
    total_rejected = sum([server.rejected for server in servers])

    print(f"\nPolityka: {routing_fn.__name__}")
    print(f"Przetworzone zgłoszenia: {total_processed}")
    print(f"Odrzucone zgłoszenia: {total_rejected}")

    logs = [log
            for server in servers
            for log in server.history]
    log_path = None
    log_dir = ".logs/"

    # Ensure that the directory exists, if not, create it
    if not os.path.exists(log_dir):
        os.makedirs(log_dir)

    num = 0
    log_path = f"{log_dir}/{routing_fn.__name__}_{num}.json"
    while os.path.exists(f'{log_path}_{num}.json'):
        num += 1
    log_path = f"{log_dir}/{routing_fn.__name__}_{num}.json"

    # Now log_path is always initialized
    with open(log_path, 'w') as f:
        f.write(json.dumps(logs))
            
        
            

    return {
        "total_processed": total_processed,
        "total_rejected": total_rejected,
        "logs": logs,
        "path_to_logs": log_path
    }


async def simulation_cli(
    num_servers=2,
    server_buffer_size=5,
    server_mu=0.04,
    lambda_=50,
    simulation_time=5,
    routing_fn=None,
<<<<<<< HEAD
    logging = True
=======
    seed=None,
>>>>>>> fe07016b
):
    """
    Run the load balancer simulation with specified parameters.

    Args:
        num_servers (int): Number of servers.
        server_buffer_size (int): Size of the server buffer.
        server_mu (float): Average time (in seconds) a server takes to process a request.
        lambda_ (float): Average number of incoming requests per second.
        simulation_time (float): Time to run the simulation (in seconds).
        routing_fn (str | tuple | None): Routing function(s) to use. Options: 'random', 'shortest_queue'.
        seed (int): Random Number Generator's seed.
    """
    np.random.seed(seed)

    params = dict(
        num_servers=num_servers,
        server_buffer_size=server_buffer_size,
        server_mu=server_mu,
        request_generator=create_requests_generator_poisson(lambda_=lambda_),
        simulation_time=simulation_time,
        logging=logging
    )

    routing_fn = routing_fn or ('random', 'shortest_queue')
    routing_fn = routing_fn if isinstance(routing_fn, tuple) else (routing_fn,)

    for fn_name in routing_fn:
       
        routing_fn = globals().get(f'route_{fn_name}')

        if not routing_fn:
            raise ValueError(f"Unknown routing function: {fn_name}."
                             " Use 'random' or 'shortest_queue'.")
        return await simulate(**params, routing_fn=routing_fn)


if __name__ == '__main__':
    fire.Fire(simulation_cli)<|MERGE_RESOLUTION|>--- conflicted
+++ resolved
@@ -208,11 +208,9 @@
     lambda_=50,
     simulation_time=5,
     routing_fn=None,
-<<<<<<< HEAD
-    logging = True
-=======
+    logging = True,
     seed=None,
->>>>>>> fe07016b
+
 ):
     """
     Run the load balancer simulation with specified parameters.
