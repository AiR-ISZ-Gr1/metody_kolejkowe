--- conflicted
+++ resolved
@@ -165,11 +165,7 @@
     print(f"\nPolityka: {routing_fn.__name__}")
     print(f"Przetworzone zgłoszenia: {total_processed}")
     print(f"Odrzucone zgłoszenia: {total_rejected}")
-<<<<<<< HEAD
-
-=======
-    print(f"Zgłoszenia w kolejkach: {sum(server.queue.qsize() for server in servers)}")
->>>>>>> c79c0c71
+
     logs = [log
             for server in servers
             for log in server.history]
