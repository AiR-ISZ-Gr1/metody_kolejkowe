<<<<<<< HEAD
FROM ghcr.io/astral-sh/uv:python3.12-bookworm-slim AS builder
ENV UV_COMPILE_BYTECODE=1 UV_LINK_MODE=copy
WORKDIR /app
RUN --mount=type=cache,target=/root/.cache/uv \
    --mount=type=bind,source=uv.lock,target=uv.lock \
    --mount=type=bind,source=pyproject.toml,target=pyproject.toml \
    uv sync --frozen --no-install-project --no-dev
ADD . /app
RUN --mount=type=cache,target=/root/.cache/uv \
    uv sync --frozen --no-dev


FROM python:3.12-slim-bookworm
COPY --from=builder --chown=app:app /app /app
ENV PATH="/app/.venv/bin:$PATH"
ENV PYTHONUNBUFFERED="1"
ENTRYPOINT ["python", "/app/src/load_balancer/simulation.py"]
=======
FROM ghcr.io/astral-sh/uv:python3.12-bookworm-slim AS builder
ENV UV_COMPILE_BYTECODE=1 UV_LINK_MODE=copy
WORKDIR /app
RUN --mount=type=cache,target=/root/.cache/uv \
    --mount=type=bind,source=uv.lock,target=uv.lock \
    --mount=type=bind,source=pyproject.toml,target=pyproject.toml \
    uv sync --frozen --no-install-project --no-dev
ADD . /app
RUN --mount=type=cache,target=/root/.cache/uv \
    uv sync --frozen --no-dev


# Then, use a final image without uv
FROM python:3.12-slim-bookworm
# It is important to use the image that matches the builder, as the path to the
# Python executable must be the same, e.g., using `python:3.11-slim-bookworm`
# will fail.

# Copy the application from the builder
COPY --from=builder --chown=app:app /app /app

# Place executables in the environment at the front of the path
ENV PATH="/app/.venv/bin:$PATH"
VOLUME [ "/data" ]
EXPOSE 8501
CMD ["streamlit", "run", "/app/src/load_balancer/app_streamlit.py"]
>>>>>>> 21977bbe
<|MERGE_RESOLUTION|>--- conflicted
+++ resolved
@@ -1,22 +1,3 @@
-<<<<<<< HEAD
-FROM ghcr.io/astral-sh/uv:python3.12-bookworm-slim AS builder
-ENV UV_COMPILE_BYTECODE=1 UV_LINK_MODE=copy
-WORKDIR /app
-RUN --mount=type=cache,target=/root/.cache/uv \
-    --mount=type=bind,source=uv.lock,target=uv.lock \
-    --mount=type=bind,source=pyproject.toml,target=pyproject.toml \
-    uv sync --frozen --no-install-project --no-dev
-ADD . /app
-RUN --mount=type=cache,target=/root/.cache/uv \
-    uv sync --frozen --no-dev
-
-
-FROM python:3.12-slim-bookworm
-COPY --from=builder --chown=app:app /app /app
-ENV PATH="/app/.venv/bin:$PATH"
-ENV PYTHONUNBUFFERED="1"
-ENTRYPOINT ["python", "/app/src/load_balancer/simulation.py"]
-=======
 FROM ghcr.io/astral-sh/uv:python3.12-bookworm-slim AS builder
 ENV UV_COMPILE_BYTECODE=1 UV_LINK_MODE=copy
 WORKDIR /app
@@ -31,16 +12,9 @@
 
 # Then, use a final image without uv
 FROM python:3.12-slim-bookworm
-# It is important to use the image that matches the builder, as the path to the
-# Python executable must be the same, e.g., using `python:3.11-slim-bookworm`
-# will fail.
-
-# Copy the application from the builder
 COPY --from=builder --chown=app:app /app /app
-
-# Place executables in the environment at the front of the path
 ENV PATH="/app/.venv/bin:$PATH"
+ENV PYTHONUNBUFFERED="1"
 VOLUME [ "/data" ]
 EXPOSE 8501
-CMD ["streamlit", "run", "/app/src/load_balancer/app_streamlit.py"]
->>>>>>> 21977bbe
+CMD ["streamlit", "run", "/app/src/load_balancer/app_streamlit.py"]